--- conflicted
+++ resolved
@@ -1,29 +1,7 @@
 import pandas as pd
 import numpy as np
 
-<<<<<<< HEAD
 
-class TreeNode:
-    """A data structure for a node in a directed decision tree"""
-    def __init__(self, name):
-        """Initialize a node with a dictionary of children and it's name"""
-        self.children = {}
-        self.name = name
-
-    def add_branch(self, value, node):
-        """Map a node to a child of boolean value or a subtree root node"""
-        self.children[value] = node
-
-    def print_tree(self):
-        """Print all nodes of tree (parent with children below)"""
-        print("\n" + self.name)
-        print(self.children)
-
-        for child in self.children.values():
-            if isinstance(child, TreeNode):
-                child.print_tree()
-
-=======
 # TODO: Implement DTL algorithm and sub procedures
 # def DTL(examples, attributes, default):
 #     if (examples.len() == 0):
@@ -51,6 +29,27 @@
 #
 # def info_gain(attribute):
 #     return goal_entropy(examples) - aggregate_entropy(attribute)
+
+
+class TreeNode:
+    """A data structure for a node in a directed decision tree"""
+    def __init__(self, name):
+        """Initialize a node with a dictionary of children and it's name"""
+        self.children = {}
+        self.name = name
+
+    def add_branch(self, value, node):
+        """Map a node to a child of boolean value or a subtree root node"""
+        self.children[value] = node
+
+    def print_tree(self):
+        """Print all nodes of tree (parent with children below)"""
+        print("\n" + self.name)
+        print(self.children)
+
+        for child in self.children.values():
+            if isinstance(child, TreeNode):
+                child.print_tree()
 
 
 class Attribute():
@@ -103,7 +102,6 @@
         weighted_sum += (vk / EXAMPLE_COUNT) * entropy
     print(f'* ({attribute.name}) Aggregate entropy: {weighted_sum}\n')
     return weighted_sum
->>>>>>> 14acdf59
 
 
 if __name__ == '__main__':
@@ -120,13 +118,15 @@
     # Goal entropy of ENTIRE data set
     print(f'--------------Goal entropy of ENTIRE data set: {goal_entropy():.2f}--------------\n\n')
 
-<<<<<<< HEAD
-    # examples = np.array(data[:, 1:ATTRIBUTE_COUNT], dtype=str)
-    # classifications = np.array(data[:, ATTRIBUTE_COUNT], dtype=int)
+    # Store attribute and its outputs (column) as an object in a dictionary.
+    attributes = {}
+    for i in range(0, EXAMPLES.shape[1]):
+        attributes[ATTRIBUTE_NAMES[i]] = Attribute(ATTRIBUTE_NAMES[i], EXAMPLES[:, i].tolist())
 
-    # print(examples)
-    # print(classifications)
+        # Perform sample calculations of entropy on scanned examples
+        aggregate_entropy(attributes[ATTRIBUTE_NAMES[i]])
 
+    # Example tree node for textbook example
     root = TreeNode("Patrons")
     hungry = TreeNode("Hungry")
     root.children = {"None": False, "Some": True, "Full": hungry}
@@ -136,13 +136,6 @@
     typ.children = {"French": True, "Italian": False, "Thai": fri_sat, "Burger": True}
     fri_sat.children = {0: False, 1: True}
 
+    print(f'--------------Example Tree from Textbook--------------\n\n')
     root.print_tree()
-=======
-    # Store attribute and its outputs (column) as an object in a dictionary.
-    attributes = {}
-    for i in range(0, EXAMPLES.shape[1]):
-        attributes[ATTRIBUTE_NAMES[i]] = Attribute(ATTRIBUTE_NAMES[i], EXAMPLES[:, i].tolist())
-
-        # Perform sample calculations of entropy on scanned examples
-        aggregate_entropy(attributes[ATTRIBUTE_NAMES[i]])
->>>>>>> 14acdf59
+    